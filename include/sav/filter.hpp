/*
 * This Source Code Form is subject to the terms of the Mozilla Public
 * License, v. 2.0. If a copy of the MPL was not distributed with this
 * file, You can obtain one at http://mozilla.org/MPL/2.0/.
 */

#ifndef SAVVY_SAV_FILTER_HPP
#define SAVVY_SAV_FILTER_HPP

#include "savvy/site_info.hpp"
#include "savvy/utility.hpp"

#include <string>
#include <list>
#include <tuple>
#include <algorithm>

class filter
{
public:
  filter(std::string filter_expression = "") :
    expression_tree_(savvy::detail::make_unique<boolean_expression>(true))
  {
<<<<<<< HEAD
    std::tie(expression_tree_, good_) = parse(filter_expression.begin(), filter_expression.end());
  }

  bool operator()(const savvy::site_info& site) const
  {
    return (*expression_tree_)(site);
  }

=======
    if (!filter_expression.empty())
    {
      auto beg = filter_expression.begin();
      std::tie(expression_tree_, good_) = parse(beg, filter_expression.end());
    }
  }

  bool operator()(const savvy::site_info& site) const
  {
    return (*expression_tree_)(site);
  }

>>>>>>> cc308e64
//  filter& operator+=(const filter& other)
//  {
//    if (&other != this)
//    {
//      if (!other.good_)
//        good_ = false;
//      expression_list_.insert(expression_list_.end(), other.expression_list_.begin(), other.expression_list_.end());
//    }
//    return *this;
//  }
//
//  filter& operator+=(filter&& other)
//  {
//    if (&other != this)
//    {
//      if (!other.good_)
//        good_ = false;
//      expression_list_.insert(expression_list_.end(), std::make_move_iterator(other.expression_list_.begin()), std::make_move_iterator(other.expression_list_.end()));
//    }
//    return *this;
//  }

  operator bool() const { return good_; }
private:
  enum class cmpr
  {
    invalid = 0,
    equals,
    not_equals,
    greater_than,
    greater_than_equals,
    less_than,
    less_than_equals
  };

  class expression
  {
  public:
    virtual bool operator()(const savvy::site_info& site) const = 0;
    virtual ~expression(){}
  };

  class boolean_expression : public expression
<<<<<<< HEAD
  {
  public:
    boolean_expression(bool val) :
      val_(val)
    {
    }

    bool operator()(const savvy::site_info& site) const
    {
      return val_;
    }
  private:
    bool val_;
  };

  class comparison_expression : public expression
  {
  public:
=======
  {
  public:
    boolean_expression(bool val) :
      val_(val)
    {
    }

    bool operator()(const savvy::site_info& site) const
    {
      return val_;
    }
  private:
    bool val_;
  };

  class comparison_expression : public expression
  {
  public:
>>>>>>> cc308e64
    std::string left;
    cmpr comparison;
    std::string right;

    comparison_expression(std::string l, cmpr c, std::string r) :
      left(std::move(l)),
      comparison(c),
      right(std::move(r))
    {
    }

    static std::pair<std::string::const_iterator, std::string::const_iterator> get_value_from_operand(const std::string& operand, const savvy::site_info& site)
    {
      if (operand.empty())
        return {operand.cend(), operand.cend()};

      if (!is_string_delim(operand.front()) && !isdigit(operand.front()) && operand.front() != '+' && operand.front() != '-')
      {
        const std::string& tmp = site.prop(operand);
        return {tmp.cbegin(), tmp.cend()};
      }

      auto beg = operand.begin();
      auto end = operand.begin() + operand.size();

      if (is_string_delim(*beg))
        ++beg;
      if (beg != end && is_string_delim(*std::prev(end)))
        --end;

      return {beg, end};
    }

    bool operator()(const savvy::site_info& site) const
    {
      auto left_range = get_value_from_operand(left, site);
      auto right_range = get_value_from_operand(right, site);
      std::size_t left_sz = std::distance(left_range.first, left_range.second);
      std::size_t right_sz = std::distance(right_range.first, right_range.second);

      if (comparison == cmpr::equals) return  left_sz == right_sz && std::equal(left_range.first, left_range.second, right_range.first);
      if (comparison == cmpr::not_equals) return left_sz != right_sz || !std::equal(left_range.first, left_range.second, right_range.first);

      double numeric_left = std::atof(std::string(left_range.first, left_range.second).c_str());
      double numeric_right = std::atof(std::string(right_range.first, right_range.second).c_str());

      if (comparison == cmpr::less_than ) return numeric_left < numeric_right;
      if (comparison == cmpr::greater_than ) return numeric_left > numeric_right;
      if (comparison ==  cmpr::less_than_equals ) return numeric_left <= numeric_right;
      if (comparison ==  cmpr::greater_than_equals ) return numeric_left >= numeric_right;

      return false;
    }
  };

  enum class logical
  {
    op_and,
    op_or
  };

  class logical_expression : public expression
  {
  public:
    std::unique_ptr<expression> left;
    logical op;
    std::unique_ptr<expression> right;
    logical_expression(std::unique_ptr<expression>&& l, logical o, std::unique_ptr<expression>&& r) :
      left(std::move(l)),
      op(o),
      right(std::move(r))
    {
    }

    bool operator()(const savvy::site_info& site) const
    {
      if (op == logical::op_or)
        return (*left)(site) || (*right)(site);
      else
        return (*left)(site) && (*right)(site);
    }
  };

  static cmpr parse_comparison(const std::string& cmpr_str)
  {
    if (cmpr_str == "==") return cmpr::equals;
    if (cmpr_str == "!=") return cmpr::not_equals;
    if (cmpr_str == "<")  return cmpr::less_than;
    if (cmpr_str == ">")  return cmpr::greater_than;
    if (cmpr_str == "<=") return cmpr::less_than_equals;
    if (cmpr_str == ">=") return cmpr::greater_than_equals;
    return cmpr::invalid;
  }

  template <typename Iter, typename Iter2>
  static Iter find_first_not_of(Iter cur, Iter end, Iter2 delim_beg, Iter2 delim_end)
  {
    while (cur != end)
    {
      char cur_val = *cur;
      if (std::none_of(delim_beg, delim_end, [cur_val](char c) { return c == cur_val; }))
        break;
      ++cur;
    }

    return cur;
  }

  static std::string::iterator parse_string(std::string::iterator cur, std::string::iterator end)
  {
    char delim = *(cur++);
    bool escape_mode = false;
    while (cur != end)
    {
      if (*cur == '\\' && !escape_mode)
      {
        escape_mode = true;
        std::rotate(cur, cur + 1, end);
        --end;
      }
      else
      {
        if (*cur == delim && !escape_mode)
        {
          ++cur;
          break;
        }
        escape_mode = false;
      }
      ++cur;
    }

    while (cur != end && std::isspace(*cur))
      ++cur;

    return cur;
  }

  static bool is_string_delim(char c)
  {
    return (c == '\'' || c == '"');
  }

  static bool is_valid_operand(const std::string& operand)
  {
    if (operand.empty())
      return false;

    if (is_string_delim(operand.front()) && operand.front() != operand.back())
      return false;

    return true;
  }

<<<<<<< HEAD
  static std::tuple<std::unique_ptr<expression>, bool> parse(std::string::iterator cur, std::string::iterator end)
=======
  static std::tuple<std::unique_ptr<expression>, bool> parse(std::string::iterator& cur, const std::string::iterator& end)
>>>>>>> cc308e64
  {
    using namespace savvy::detail;

    static const std::string selector_delims = "=<>!";
    static const std::string comparison_characters = "=<>!~";
    static const std::string argument_delims = ");,&|";

    while (cur != end && std::isspace(*cur))
      ++cur;

    if (cur == end)
      return {make_unique<boolean_expression>(false), false};

    std::string::iterator delim;
    if (*cur == '(')
    {
      ++cur;
      auto sub_expr = parse(cur, end);
      if (!std::get<1>(sub_expr))
        return sub_expr;

      while (cur != end && std::isspace(*cur))
        ++cur;

      if (cur == end)
        return sub_expr;

      logical log_op;
      if (*cur == '&' || *cur == ';')
        log_op = logical::op_and;
      else if (*cur == '|' || *cur == ',')
        log_op = logical::op_or;
      else
        return {make_unique<boolean_expression>(false), false};

      ++cur;
      auto tmp = parse(cur, end);
      return {make_unique<logical_expression>(std::move(std::get<0>(sub_expr)), log_op, std::move(std::get<0>(tmp))), std::get<1>(tmp)};
    }
    else
    {
      if (*cur == '\'' || *cur == '"')
        delim = parse_string(cur, end);
      else
        delim = std::find_first_of(cur, end, selector_delims.begin(), selector_delims.end());

      std::string left_operand(cur, delim);
      left_operand.erase(left_operand.find_last_not_of(' ') + 1); // rtrim


<<<<<<< HEAD
    if (delim == end || !is_valid_operand(left_operand))
      return {make_unique<boolean_expression>(false), false};

    cur = delim;
=======
      if (delim == end || !is_valid_operand(left_operand))
        return {make_unique<boolean_expression>(false), false};

      cur = delim;
>>>>>>> cc308e64

      delim = find_first_not_of(cur + 1, end, comparison_characters.begin(), comparison_characters.end());

<<<<<<< HEAD
    cmpr comparison = parse_comparison(std::string(cur, delim));
    if (comparison == cmpr::invalid || delim == end)
      return {make_unique<boolean_expression>(false), false};
=======
      cmpr comparison = parse_comparison(std::string(cur, delim));
      if (comparison == cmpr::invalid || delim == end)
        return {make_unique<boolean_expression>(false), false};
>>>>>>> cc308e64

      cur = delim;
      while (cur != end && std::isspace(*cur))
        ++cur;

<<<<<<< HEAD
    if (cur == end)
      return {make_unique<boolean_expression>(false), true};
=======
      if (cur == end)
        return {make_unique<boolean_expression>(false), false};
>>>>>>> cc308e64

      if (*cur == '\'' || *cur == '"')
        delim = parse_string(cur, end);
      else
        delim = std::find_first_of(cur, end, argument_delims.begin(), argument_delims.end());

      std::string right_operand(cur, delim);
      right_operand.erase(right_operand.find_last_not_of(' ') + 1);

<<<<<<< HEAD
    if (!is_valid_operand(right_operand))
      return {make_unique<boolean_expression>(false), false};

    auto cmpr_expr = make_unique<comparison_expression>(left_operand, comparison, right_operand);

    if (delim == end) // or *delim == ')'
    {
      return {std::move(cmpr_expr), true};
    }

    logical log_op;
    if (*delim == '&' || *delim == ';')
      log_op = logical::op_and;
    else if (*delim == '|' || *delim == ',')
      log_op = logical::op_or;

    auto tmp = parse(delim + 1, end);
    return {make_unique<logical_expression>(std::move(cmpr_expr), log_op, std::move(std::get<0>(tmp))), std::get<1>(tmp)};
=======
      if (!is_valid_operand(right_operand))
        return {make_unique<boolean_expression>(false), false};

      auto cmpr_expr = make_unique<comparison_expression>(left_operand, comparison, right_operand);

      if (delim == end)
      {
        cur = delim;
        return {std::move(cmpr_expr), true};
      }

      if (*delim == ')')
      {
        cur = delim + 1;
        return {std::move(cmpr_expr), true};
      }

      logical log_op;
      if (*delim == '&' || *delim == ';')
        log_op = logical::op_and;
      else if (*delim == '|' || *delim == ',')
        log_op = logical::op_or;

      cur = delim + 1;
      auto tmp = parse(cur, end);
      return {make_unique<logical_expression>(std::move(cmpr_expr), log_op, std::move(std::get<0>(tmp))), std::get<1>(tmp)};
    }
>>>>>>> cc308e64
  }
private:
  //std::list<comparison_expression> expression_list_;
  std::unique_ptr<expression> expression_tree_;
<<<<<<< HEAD
  bool good_;
=======
  bool good_ = true;
>>>>>>> cc308e64
};

#endif //SAVVY_SAV_FILTER_HPP<|MERGE_RESOLUTION|>--- conflicted
+++ resolved
@@ -21,16 +21,6 @@
   filter(std::string filter_expression = "") :
     expression_tree_(savvy::detail::make_unique<boolean_expression>(true))
   {
-<<<<<<< HEAD
-    std::tie(expression_tree_, good_) = parse(filter_expression.begin(), filter_expression.end());
-  }
-
-  bool operator()(const savvy::site_info& site) const
-  {
-    return (*expression_tree_)(site);
-  }
-
-=======
     if (!filter_expression.empty())
     {
       auto beg = filter_expression.begin();
@@ -43,7 +33,6 @@
     return (*expression_tree_)(site);
   }
 
->>>>>>> cc308e64
 //  filter& operator+=(const filter& other)
 //  {
 //    if (&other != this)
@@ -87,7 +76,6 @@
   };
 
   class boolean_expression : public expression
-<<<<<<< HEAD
   {
   public:
     boolean_expression(bool val) :
@@ -106,26 +94,6 @@
   class comparison_expression : public expression
   {
   public:
-=======
-  {
-  public:
-    boolean_expression(bool val) :
-      val_(val)
-    {
-    }
-
-    bool operator()(const savvy::site_info& site) const
-    {
-      return val_;
-    }
-  private:
-    bool val_;
-  };
-
-  class comparison_expression : public expression
-  {
-  public:
->>>>>>> cc308e64
     std::string left;
     cmpr comparison;
     std::string right;
@@ -280,11 +248,7 @@
     return true;
   }
 
-<<<<<<< HEAD
-  static std::tuple<std::unique_ptr<expression>, bool> parse(std::string::iterator cur, std::string::iterator end)
-=======
   static std::tuple<std::unique_ptr<expression>, bool> parse(std::string::iterator& cur, const std::string::iterator& end)
->>>>>>> cc308e64
   {
     using namespace savvy::detail;
 
@@ -335,41 +299,23 @@
       left_operand.erase(left_operand.find_last_not_of(' ') + 1); // rtrim
 
 
-<<<<<<< HEAD
-    if (delim == end || !is_valid_operand(left_operand))
-      return {make_unique<boolean_expression>(false), false};
-
-    cur = delim;
-=======
       if (delim == end || !is_valid_operand(left_operand))
         return {make_unique<boolean_expression>(false), false};
 
       cur = delim;
->>>>>>> cc308e64
 
       delim = find_first_not_of(cur + 1, end, comparison_characters.begin(), comparison_characters.end());
 
-<<<<<<< HEAD
-    cmpr comparison = parse_comparison(std::string(cur, delim));
-    if (comparison == cmpr::invalid || delim == end)
-      return {make_unique<boolean_expression>(false), false};
-=======
       cmpr comparison = parse_comparison(std::string(cur, delim));
       if (comparison == cmpr::invalid || delim == end)
         return {make_unique<boolean_expression>(false), false};
->>>>>>> cc308e64
 
       cur = delim;
       while (cur != end && std::isspace(*cur))
         ++cur;
 
-<<<<<<< HEAD
-    if (cur == end)
-      return {make_unique<boolean_expression>(false), true};
-=======
       if (cur == end)
         return {make_unique<boolean_expression>(false), false};
->>>>>>> cc308e64
 
       if (*cur == '\'' || *cur == '"')
         delim = parse_string(cur, end);
@@ -379,26 +325,6 @@
       std::string right_operand(cur, delim);
       right_operand.erase(right_operand.find_last_not_of(' ') + 1);
 
-<<<<<<< HEAD
-    if (!is_valid_operand(right_operand))
-      return {make_unique<boolean_expression>(false), false};
-
-    auto cmpr_expr = make_unique<comparison_expression>(left_operand, comparison, right_operand);
-
-    if (delim == end) // or *delim == ')'
-    {
-      return {std::move(cmpr_expr), true};
-    }
-
-    logical log_op;
-    if (*delim == '&' || *delim == ';')
-      log_op = logical::op_and;
-    else if (*delim == '|' || *delim == ',')
-      log_op = logical::op_or;
-
-    auto tmp = parse(delim + 1, end);
-    return {make_unique<logical_expression>(std::move(cmpr_expr), log_op, std::move(std::get<0>(tmp))), std::get<1>(tmp)};
-=======
       if (!is_valid_operand(right_operand))
         return {make_unique<boolean_expression>(false), false};
 
@@ -426,16 +352,11 @@
       auto tmp = parse(cur, end);
       return {make_unique<logical_expression>(std::move(cmpr_expr), log_op, std::move(std::get<0>(tmp))), std::get<1>(tmp)};
     }
->>>>>>> cc308e64
   }
 private:
   //std::list<comparison_expression> expression_list_;
   std::unique_ptr<expression> expression_tree_;
-<<<<<<< HEAD
-  bool good_;
-=======
   bool good_ = true;
->>>>>>> cc308e64
 };
 
 #endif //SAVVY_SAV_FILTER_HPP