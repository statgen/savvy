/*
 * This Source Code Form is subject to the terms of the Mozilla Public
 * License, v. 2.0. If a copy of the MPL was not distributed with this
 * file, You can obtain one at http://mozilla.org/MPL/2.0/.
 */

#ifndef LIBSAVVY_SAV_READER_HPP
#define LIBSAVVY_SAV_READER_HPP

#include "allele_status.hpp"
#include "varint.hpp"
#include "s1r.hpp"
#include "site_info.hpp"
#include "region.hpp"
#include "variant_iterator.hpp"
#include "utility.hpp"
#include "data_format.hpp"
#include "compressed_vector.hpp"

#include <cstdint>
#include <string>
#include <vector>
#include <array>
#include <functional>
#include <fstream>
#include <tuple>
#include <cmath>
#include <unordered_map>
#include <type_traits>
#include <memory>
#include <set>
#include <unordered_set>
#include <random>
#include <chrono>

namespace savvy
{
  namespace sav
  {
    namespace detail
    {
      template<std::uint8_t BitWidth>
      struct allele_decoder
      {
        static const std::uint8_t denom = std::uint8_t(~(std::uint8_t(0xFF) << BitWidth)) + std::uint8_t(1);
        template <typename T>
        static std::tuple<T, std::uint64_t> decode(std::istreambuf_iterator<char>& in_it, const std::istreambuf_iterator<char>& end_it, const T& missing_value);
      };

      template<std::uint8_t BitWidth>
      struct allele_encoder
      {
        static const std::uint8_t multiplier = std::uint8_t(~(std::uint8_t(0xFF) << BitWidth)) + std::uint8_t(1);
        template <typename T>
        static void encode(const T& allele, std::uint64_t offset, std::ostreambuf_iterator<char>& os_it);
        template <typename T>
        static std::int8_t encode(const T& allele);
      };
    }

//    namespace detail
//    {
//      template <std::uint8_t Exp>
//      struct static_base2_pow; //              : public std::integral_constant<std::uint8_t, 0> {};
//
//      template <> struct static_base2_pow<0> : public std::integral_constant<std::uint8_t, 1>   {};
//      template <> struct static_base2_pow<1> : public std::integral_constant<std::uint8_t, 2>   {};
//      template <> struct static_base2_pow<2> : public std::integral_constant<std::uint8_t, 4>   {};
//      template <> struct static_base2_pow<3> : public std::integral_constant<std::uint8_t, 8>   {};
//      template <> struct static_base2_pow<4> : public std::integral_constant<std::uint8_t, 16>  {};
//      template <> struct static_base2_pow<5> : public std::integral_constant<std::uint8_t, 32>  {};
//      template <> struct static_base2_pow<6> : public std::integral_constant<std::uint8_t, 64>  {};
//      template <> struct static_base2_pow<7> : public std::integral_constant<std::uint8_t, 128> {};
//    }

    std::vector<std::string> query_chromosomes(const std::string& file_path);

    //################################################################//
    class reader_base
    {
    public:
      reader_base(const std::string& file_path);
      reader_base(const std::string& file_path, savvy::fmt data_format);

      reader_base(reader_base&& source);
      reader_base& operator=(reader_base&& source);

      //reader(const reader&) = delete;
      //reader& operator=(const reader&) = delete;
      virtual ~reader_base() {}

//      template <typename T>
//      bool read_variant(T& destination, const typename T::vector_type::value_type missing_value = std::numeric_limits<typename T::vector_type::value_type>::quiet_NaN())
//      {
//        read_variant_details(destination);
//        read_genotypes(destination, missing_value);
//
//        return good();
//      }

      explicit operator bool() const { return input_stream_->good(); }
      bool good() const { return input_stream_->good(); }
      bool fail() const { return input_stream_->fail(); }
      bool bad() const { return input_stream_->bad(); }
      bool eof() const { return input_stream_->eof(); }
      const std::vector<std::string>& samples() const { return sample_ids_; }
//      std::vector<std::string>::const_iterator prop_fields_begin() const { return metadata_fields_.begin(); }
//      std::vector<std::string>::const_iterator prop_fields_end() const { return metadata_fields_.end(); }

      const std::vector<std::string>& info_fields() const { return metadata_fields_; }
      const std::vector<std::pair<std::string,std::string>>& headers() const { return headers_; }
      savvy::fmt data_format() const { return file_data_format_; }
      std::uint32_t ploidy() const { return ploidy_; }
      const std::array<std::uint8_t, 16>& uuid() const { return uuid_; }

      /**
       *
       * @param subset IDs to include if they exist in file.
       * @return intersect of subset and samples IDs in file.
       */
      std::vector<std::string> subset_samples(const std::set<std::string>& subset);

      const std::string& file_path() const { return file_path_; }
      std::streampos tellg() { return this->input_stream_->tellg(); }
    protected:
      void read_variant_details(site_info& annotations)
      {
        if (good())
        {
          std::istreambuf_iterator<char> in_it(*input_stream_);
          std::istreambuf_iterator<char> end_it;

          if (in_it == end_it)
          {
            this->input_stream_->setstate(std::ios::eofbit); // No more markers to read.
          }
          else
          {
            std::uint64_t sz;
            if (varint_decode(in_it, end_it, sz) == end_it)
            {
              this->input_stream_->setstate(std::ios::badbit);
            }
            else
            {
              ++in_it;
              std::string chrom;
              chrom.resize(sz);
              if (sz)
                input_stream_->read(&chrom[0], sz);

              std::uint64_t locus;
              if (varint_decode(in_it, end_it, locus) == end_it)
              {
                this->input_stream_->setstate(std::ios::badbit);
              }
              else
              {
                ++in_it;
                if (varint_decode(in_it, end_it, sz) == end_it)
                {
                  this->input_stream_->setstate(std::ios::badbit);
                }
                else
                {
                  ++in_it;
                  std::string ref;
                  ref.resize(sz);
                  if (sz)
                    input_stream_->read(&ref[0], sz);

                  if (varint_decode(in_it, end_it, sz) == end_it)
                  {
                    this->input_stream_->setstate(std::ios::badbit);
                  }
                  else
                  {
                    ++in_it;
                    std::string alt;
                    alt.resize(sz);
                    if (sz)
                      input_stream_->read(&alt[0], sz);

                    std::unordered_map<std::string, std::string> props;
                    props.reserve(this->metadata_fields_.size());
                    std::string prop_val;
                    for (const std::string& key : metadata_fields_)
                    {
                      if (varint_decode(in_it, end_it, sz) == end_it)
                      {
                        this->input_stream_->setstate(std::ios::badbit);
                        break;
                      }
                      else
                      {
                        ++in_it;
                        if (sz)
                        {
                          prop_val.resize(sz);
                          input_stream_->read(&prop_val[0], sz);
                          props[key] = prop_val;

                          if (key == "BWT_RESET")
                          {
                            for (std::size_t i = 0; i < sort_mapping_.size(); ++i)
                              sort_mapping_[i] = i;
                          }
                        }
                      }
                    }

                    annotations = site_info(std::move(chrom), locus, std::move(ref), std::move(alt), std::move(props));

                    if (!this->input_stream_->good())
                      this->input_stream_->setstate(std::ios::badbit);
                  }
                }
              }
            }
          }
        }
      }

      template <std::uint8_t BitWidth>
      void discard_genotypes_impl()
      {
        if (good())
        {
          std::istreambuf_iterator<char> in_it(*input_stream_);
          std::istreambuf_iterator<char> end_it;

          std::uint64_t ploidy_level;
          if (ploidy_ == 0)
          {
            if (varint_decode(in_it, end_it, ploidy_level) != end_it)
              ++in_it;
          }
          else
          {
            ploidy_level = ploidy_;
          }

          if (in_it == end_it)
          {
            this->input_stream_->setstate(std::ios::badbit);
          }
          else
          {
            std::uint64_t sz;
            varint_decode(in_it, end_it, sz);
            for (std::size_t i = 0; i < sz && in_it != end_it; ++i)
            {
              std::uint8_t allele;
              std::uint64_t offset;
              in_it = prefixed_varint<BitWidth>::decode(++in_it, end_it, allele, offset);
            }

            if (input_stream_->get() == std::char_traits<char>::eof())
            {
              assert(!"Truncated file");
              this->input_stream_->setstate(std::ios::badbit);
            }
          }
        }
      }

      void discard_genotypes()
      {
        if (this->file_data_format_ == fmt::gt)
          this->discard_genotypes_impl<1>();
        else
          this->discard_genotypes_impl<7>();
      }

      template <std::size_t BitWidth, typename T>
      void read_genotypes_al_sorted(site_info& annotations, T& destination)
      {
        if (good())
        {
          const auto missing_value = std::numeric_limits<typename T::value_type>::quiet_NaN();
          std::istreambuf_iterator<char> in_it(*input_stream_);
          std::istreambuf_iterator<char> end_it;

          std::uint64_t ploidy_level;
          if (ploidy_ == 0)
          {
            if (varint_decode(in_it, end_it, ploidy_level) != end_it)
              ++in_it;
          }
          else
          {
            ploidy_level = ploidy_;
          }

          if (in_it == end_it)
          {
            this->input_stream_->setstate(std::ios::badbit);
          }
          else
          {
            std::uint64_t sz;
            varint_decode(in_it, end_it, sz);
            std::uint64_t total_offset = 0;

            std::size_t an = samples().size() * ploidy_level;
            std::size_t ac = 0;

            std::size_t sort_cnt = 0;
            std::size_t prev_sort_mapping_idx = 0;
            std::size_t zero_sort_count = sz;
            std::swap(sort_mapping_, prev_sort_mapping_);

            if (subset_size_ != samples().size())
            {
              an = subset_size_ * ploidy_level;
              destination.resize(an);

              for (std::size_t i = 0; i < sz && in_it != end_it; ++i, ++total_offset)
              {
                typename T::value_type allele;
                std::uint64_t offset;
                std::tie(allele, offset) = detail::allele_decoder<BitWidth>::decode(++in_it, end_it, missing_value);
                total_offset += offset;

                std::size_t unsorted_index = prev_sort_mapping_[total_offset];
                while (prev_sort_mapping_idx < total_offset)
                  sort_mapping_[zero_sort_count++] = prev_sort_mapping_[prev_sort_mapping_idx++];
                sort_mapping_[sort_cnt++] = unsorted_index;
                ++prev_sort_mapping_idx;


                const std::uint64_t sample_index = unsorted_index / ploidy_level;
                if (subset_map_[sample_index] != std::numeric_limits<std::uint64_t>::max())
                {
                  if (BitWidth != 1)
                  {
                    allele = std::round(allele);
                    if (allele != typename T::value_type())
                      destination[subset_map_[sample_index] * ploidy_level + (unsorted_index % ploidy_level)] = allele;
                  }
                  else
                  {
                    destination[subset_map_[sample_index] * ploidy_level + (unsorted_index % ploidy_level)] = allele;
                  }

                  if (std::isnan(allele))
                    --an;
                  else if (allele)
                    ++ac;
                }
              }
            }
            else
            {
              destination.resize(an);

              for (std::size_t i = 0; i < sz && in_it != end_it; ++i, ++total_offset)
              {
                typename T::value_type allele;
                std::uint64_t offset;
                std::tie(allele, offset) = detail::allele_decoder<BitWidth>::decode(++in_it, end_it, missing_value);
                total_offset += offset;

                std::size_t unsorted_index = prev_sort_mapping_[total_offset];
                while (prev_sort_mapping_idx < total_offset)
                  sort_mapping_[zero_sort_count++] = prev_sort_mapping_[prev_sort_mapping_idx++];
                sort_mapping_[sort_cnt++] = unsorted_index;
                ++prev_sort_mapping_idx;

                if (BitWidth != 1)
                {
                  allele = std::round(allele);
                  if (allele != typename T::value_type())
                    destination[unsorted_index] = allele;
                }
                else
                {
                  destination[unsorted_index] = allele;
                }

                if (std::isnan(allele))
                  --an;
                else if (allele)
                  ++ac;
              }
            }

            assert(sort_cnt == sz);
            assert(prev_sort_mapping_idx == zero_sort_count);
            while (prev_sort_mapping_idx < an)
              sort_mapping_[zero_sort_count++] = prev_sort_mapping_[prev_sort_mapping_idx++];


            annotations.prop("AC", std::to_string(ac));
            annotations.prop("AN", std::to_string(an));
            if (an)
              annotations.prop("AF", std::to_string(static_cast<float>(ac) / static_cast<float>(an)));

            if (input_stream_->get() == std::char_traits<char>::eof())
            {
              assert(!"Truncated file");
              this->input_stream_->setstate(std::ios::badbit);
            }
          }
        }
      }

      template <std::size_t BitWidth, typename T>
      void read_genotypes_al(site_info& annotations, T& destination)
      {
        if (good())
        {
          const auto missing_value = std::numeric_limits<typename T::value_type>::quiet_NaN();
          std::istreambuf_iterator<char> in_it(*input_stream_);
          std::istreambuf_iterator<char> end_it;

          std::uint64_t ploidy_level;
          if (ploidy_ == 0)
          {
            if (varint_decode(in_it, end_it, ploidy_level) != end_it)
              ++in_it;
          }
          else
          {
            ploidy_level = ploidy_;
          }

          if (in_it == end_it)
          {
            this->input_stream_->setstate(std::ios::badbit);
          }
          else
          {
            std::uint64_t sz;
            varint_decode(in_it, end_it, sz);
            std::uint64_t total_offset = 0;

            if (subset_size_ != samples().size())
            {
              destination.resize(subset_size_ * ploidy_level);

              for (std::size_t i = 0; i < sz && in_it != end_it; ++i, ++total_offset)
              {
                typename T::value_type allele;
                std::uint64_t offset;
                std::tie(allele, offset) = detail::allele_decoder<BitWidth>::decode(++in_it, end_it, missing_value);
                total_offset += offset;


                const std::uint64_t sample_index = total_offset / ploidy_level;
                if (subset_map_[sample_index] != std::numeric_limits<std::uint64_t>::max())
                {
                  if (BitWidth != 1)
                  {
                    allele = std::round(allele);
                    if (allele != typename T::value_type())
                      destination[subset_map_[sample_index] * ploidy_level + (total_offset % ploidy_level)] = allele;
                  }
                  else
                  {
                    destination[subset_map_[sample_index] * ploidy_level + (total_offset % ploidy_level)] = allele;
                  }
                }
              }
            }
            else
            {
              destination.resize(samples().size() * ploidy_level);

              for (std::size_t i = 0; i < sz && in_it != end_it; ++i, ++total_offset)
              {
                typename T::value_type allele;
                std::uint64_t offset;
                std::tie(allele, offset) = detail::allele_decoder<BitWidth>::decode(++in_it, end_it, missing_value);
                total_offset += offset;

                if (BitWidth != 1)
                {
                  allele = std::round(allele);
                  if (allele != typename T::value_type())
                    destination[total_offset] = allele;
                }
                else
                {
                  destination[total_offset] = allele;
                }
              }
            }

<<<<<<< HEAD

            annotations.prop("AC", std::to_string(ac));
            annotations.prop("AN", std::to_string(an));
            if (an)
              annotations.prop("AF", std::to_string(static_cast<float>(ac) / static_cast<float>(an)));

=======
>>>>>>> 863c4a31
            if (input_stream_->get() == std::char_traits<char>::eof())
            {
              assert(!"Truncated file");
              this->input_stream_->setstate(std::ios::badbit);
            }
          }
        }
      }

      template <std::size_t BitWidth, typename T>
      void read_genotypes_gt(site_info& annotations, T& destination)
      {
        if (good())
        {
          const auto missing_value = std::numeric_limits<typename T::value_type>::quiet_NaN();
          std::istreambuf_iterator<char> in_it(*input_stream_);
          std::istreambuf_iterator<char> end_it;

          std::uint64_t ploidy_level;
          if (ploidy_ == 0)
          {
            if (varint_decode(in_it, end_it, ploidy_level) != end_it)
              ++in_it;
          }
          else
          {
            ploidy_level = ploidy_;
          }

          if (in_it == end_it)
          {
            this->input_stream_->setstate(std::ios::badbit);
          }
          else
          {
            std::uint64_t sz;
            varint_decode(in_it, end_it, sz);
            std::uint64_t total_offset = 0;


            if (subset_size_ != samples().size())
            {
              destination.resize(subset_size_);

              for (std::size_t i = 0; i < sz && in_it != end_it; ++i, ++total_offset)
              {
                typename T::value_type allele;
                std::uint64_t offset;
                std::tie(allele, offset) = detail::allele_decoder<BitWidth>::decode(++in_it, end_it, missing_value);
                total_offset += offset;

                const std::uint64_t sample_index = total_offset / ploidy_level;
                if (subset_map_[sample_index] != std::numeric_limits<std::uint64_t>::max())
                {
                  if (BitWidth != 1)
                  {
                    allele = std::round(allele);
                    if (allele != typename T::value_type())
                      destination[subset_map_[sample_index]] += allele;
                  }
                  else
                  {
                    destination[subset_map_[sample_index]] += allele;
                  }
                }
              }
            }
            else
            {
              destination.resize(samples().size());

              for (std::size_t i = 0; i < sz && in_it != end_it; ++i, ++total_offset)
              {
                typename T::value_type allele;
                std::uint64_t offset;
                std::tie(allele, offset) = detail::allele_decoder<BitWidth>::decode(++in_it, end_it, missing_value);
                total_offset += offset;

                if (BitWidth != 1)
                {
                  allele = std::round(allele);
                  if (allele != typename T::value_type())
                    destination[total_offset / ploidy_level] += allele;
                }
                else
                {
                  destination[total_offset / ploidy_level] += allele;
                }
              }
            }

            if (input_stream_->get() == std::char_traits<char>::eof())
            {
              assert(!"Truncated file");
              this->input_stream_->setstate(std::ios::badbit);
            }
          }
        }
      }

      template <std::size_t BitWidth, typename T>
      void read_genotypes_gp(site_info& annotations, T& destination)
      {
        if (good())
        {
          std::istreambuf_iterator<char> in_it(*input_stream_);
          std::istreambuf_iterator<char> end_it;

          std::uint64_t ploidy_level;
          if (ploidy_ == 0)
          {
            if (varint_decode(in_it, end_it, ploidy_level) != end_it)
              ++in_it;
          }
          else
          {
            ploidy_level = ploidy_;
          }

          if (in_it == end_it)
          {
            this->input_stream_->setstate(std::ios::badbit);
          }
          else
          {
            const std::size_t stride = ploidy_level + 1;

            std::uint64_t sz;
            varint_decode(in_it, end_it, sz);
            std::uint64_t total_offset = 0;

            {
              std::size_t num_haps = samples().size() * ploidy_level;
              destination.resize(subset_size_ * stride);

              std::vector<typename T::value_type> hap_tmp;
              hap_tmp.reserve(ploidy_level);

              auto write_gp_to_dest = [this, stride, ploidy_level](std::size_t hap_index, const std::vector<typename T::value_type>& hap_probs, T& destination)
              {
                const std::uint64_t sample_index = hap_index / ploidy_level;
                if (this->subset_map_[sample_index] != std::numeric_limits<std::uint64_t>::max())
                {
                  typename T::value_type gp = hds_to_gp<typename T::value_type>::get_first_prob(hap_probs);
                  if (gp != typename T::value_type(0))
                    destination[this->subset_map_[sample_index] * stride] = gp;

                  if (ploidy_level == 2)
                  {
                    gp = hap_probs[0] * (typename T::value_type(1) - hap_probs[1]) + hap_probs[1] * (typename T::value_type(1) - hap_probs[0]);
                    if (gp != typename T::value_type(0))
                      destination[this->subset_map_[sample_index] * stride + 1] = gp;
                  }
                  else
                  {
                    for (std::size_t g = 1; g < ploidy_level; ++g)
                    {
                      gp = hds_to_gp<typename T::value_type>::get_prob(hap_probs, g);
                      if (gp != typename T::value_type(0))
                      {
                        destination[this->subset_map_[sample_index] * stride + g] = gp;
                      }
                    }
                  }

                  gp = hds_to_gp<typename T::value_type>::get_last_prob(hap_probs);
                  if (gp != typename T::value_type(0))
                    destination[this->subset_map_[sample_index] * stride + ploidy_level] = gp;
                }
              };

              std::size_t h = 0;
              for (std::size_t i = 0; i < sz && in_it != end_it; ++i, ++total_offset)
              {
                typename T::value_type allele;
                std::uint64_t offset;
                std::tie(allele, offset) = detail::allele_decoder<BitWidth>::decode(++in_it, end_it, std::numeric_limits<typename T::value_type>::quiet_NaN());
                total_offset += offset;


                assert(total_offset < num_haps);
                for ( ; h < total_offset; ++h)
                {
                  hap_tmp.push_back(typename T::value_type(0));
                  if (hap_tmp.size() == ploidy_level)
                  {
                    write_gp_to_dest(h, hap_tmp, destination);
                    hap_tmp.resize(0);
                  }
                }

                hap_tmp.push_back(allele);
                if (hap_tmp.size() == ploidy_level)
                {
                  write_gp_to_dest(h, hap_tmp, destination);
                  hap_tmp.resize(0);
                }
                ++h;
              }

              // TODO: This section can be optimized. After hap_tmp is cleared out, the rest will be 1,0,0.
              for ( ; h < num_haps; ++h)
              {
                hap_tmp.push_back(typename T::value_type(0));
                if (hap_tmp.size() == ploidy_level)
                {
                  write_gp_to_dest(h, hap_tmp, destination);
                  hap_tmp.resize(0);
                }
              }
            }

            if (input_stream_->get() == std::char_traits<char>::eof())
            {
              assert(!"Truncated file");
              this->input_stream_->setstate(std::ios::badbit);
            }
          }
        }
      }

      template <std::size_t BitWidth, typename T>
      void read_genotypes_hds(site_info& annotations, T& destination)
      {
        if (good())
        {
          std::istreambuf_iterator<char> in_it(*input_stream_);
          std::istreambuf_iterator<char> end_it;

          std::uint64_t ploidy_level;
          if (ploidy_ == 0)
          {
            if (varint_decode(in_it, end_it, ploidy_level) != end_it)
              ++in_it;
          }
          else
          {
            ploidy_level = ploidy_;
          }

          if (in_it == end_it)
          {
            this->input_stream_->setstate(std::ios::badbit);
          }
          else
          {
            std::uint64_t sz;
            varint_decode(in_it, end_it, sz);
            std::uint64_t total_offset = 0;

            if (subset_size_ != samples().size())
            {
              destination.resize(subset_size_ * ploidy_level);

              for (std::size_t i = 0; i < sz && in_it != end_it; ++i, ++total_offset)
              {
                typename T::value_type allele;
                std::uint64_t offset;
                std::tie(allele, offset) = detail::allele_decoder<BitWidth>::decode(++in_it, end_it, std::numeric_limits<typename T::value_type>::quiet_NaN());

                total_offset += offset;

                const std::uint64_t sample_index = total_offset / ploidy_level;
                if (subset_map_[sample_index] != std::numeric_limits<std::uint64_t>::max())
                {
                  destination[subset_map_[sample_index] * ploidy_level + (total_offset % ploidy_level)] = allele;
                }
              }
            }
            else
            {
              destination.resize(samples().size() * ploidy_level);

              for (std::size_t i = 0; i < sz && in_it != end_it; ++i, ++total_offset)
              {
                typename T::value_type allele;
                std::uint64_t offset;
                std::tie(allele, offset) = detail::allele_decoder<BitWidth>::decode(++in_it, end_it, std::numeric_limits<typename T::value_type>::quiet_NaN());

                total_offset += offset;

                assert(total_offset < (samples().size() * ploidy_level));
                destination[total_offset] = allele;
              }
            }

            if (input_stream_->get() == std::char_traits<char>::eof())
            {
              assert(!"Truncated file");
              this->input_stream_->setstate(std::ios::badbit);
            }
          }
        }
      }

      template <std::size_t BitWidth, typename T>
      void read_genotypes_ds(site_info& annotations, T& destination)
      {
        if (good())
        {
          const typename T::value_type missing_value(std::numeric_limits<typename T::value_type>::quiet_NaN());
          std::istreambuf_iterator<char> in_it(*input_stream_);
          std::istreambuf_iterator<char> end_it;

          std::uint64_t ploidy_level;
          if (ploidy_ == 0)
          {
            if (varint_decode(in_it, end_it, ploidy_level) != end_it)
              ++in_it;
          }
          else
          {
            ploidy_level = ploidy_;
          }

          if (in_it == end_it)
          {
            this->input_stream_->setstate(std::ios::badbit);
          }
          else
          {
            std::uint64_t sz;
            varint_decode(in_it, end_it, sz);
            std::uint64_t total_offset = 0;

            if (subset_size_ != samples().size())
            {
              destination.resize(subset_size_);

              for (std::size_t i = 0; i < sz && in_it != end_it; ++i, ++total_offset)
              {
                typename T::value_type allele;
                std::uint64_t offset;
                std::tie(allele, offset) = detail::allele_decoder<BitWidth>::decode(++in_it, end_it, missing_value);
                total_offset += offset;

                const std::uint64_t sample_index = total_offset / ploidy_level;
                if (subset_map_[sample_index] != std::numeric_limits<std::uint64_t>::max())
                {
                  destination[subset_map_[sample_index]] += allele;
                }
              }
            }
            else
            {
              destination.resize(samples().size());

              for (std::size_t i = 0; i < sz && in_it != end_it; ++i, ++total_offset)
              {
                typename T::value_type allele;
                std::uint64_t offset;
                std::tie(allele, offset) = detail::allele_decoder<BitWidth>::decode(++in_it, end_it, missing_value);
                total_offset += offset;
                destination[total_offset / ploidy_level] += allele;
              }
            }

            if (input_stream_->get() == std::char_traits<char>::eof())
            {
              assert(!"Truncated file");
              this->input_stream_->setstate(std::ios::badbit);
            }
          }
        }
      }

      template <typename T>
      bool is_sparse(const T&)
      {
        return false;
      }

      template <typename T>
      bool is_sparse(const savvy::compressed_vector<T>&)
      {
        return true;
      }

      template <typename T>
      void read_genotypes(site_info& annotations, T& destination)
      {
        destination.resize(0);
        if (true) //requested_data_formats_[idx] == file_data_format_)
        {
          if (requested_data_format_ == fmt::gt)
          {
            if (file_data_format_ == fmt::gt)
            {
              if (annotations.prop("BWT_SORT").empty())
              {
                read_genotypes_al<1>(annotations, destination);
              }
              else
              {
                if (is_sparse(destination))
                {
                  read_genotypes_al_sorted<1>(annotations, temp_gt_vector_);
                  destination.resize(0);
                  destination.resize(temp_gt_vector_.size());
                  for (std::size_t i = 0; i < temp_gt_vector_.size(); ++i)
                  {
                    if (temp_gt_vector_[i] != 0.f)
                      destination[i] = temp_gt_vector_[i];
                  }
                }
                else
                {
                  read_genotypes_al_sorted<1>(annotations, destination);
                }
              }
            }
            else
            {
              read_genotypes_al<7>(annotations, destination);
            }
          }
          else if (requested_data_format_== fmt::ac)
            file_data_format_ == fmt::gt ? read_genotypes_gt<1>(annotations, destination) : read_genotypes_gt<7>(annotations, destination);
          else if (requested_data_format_ == fmt::gp)
            file_data_format_ == fmt::gt ? read_genotypes_gp<1>(annotations, destination) : read_genotypes_gp<7>(annotations, destination);
          else if (requested_data_format_ == fmt::ds)
            file_data_format_ == fmt::gt ? read_genotypes_ds<1>(annotations, destination) : read_genotypes_ds<7>(annotations, destination);
          else if (requested_data_format_ == fmt::hds)
            file_data_format_ == fmt::gt ? read_genotypes_hds<1>(annotations, destination) : read_genotypes_hds<7>(annotations, destination);
          else
            input_stream_->setstate(std::ios::failbit);
        }
        else
        {
          discard_genotypes();
        }
      }
    private:
      void parse_header();
      void init_subset_map();
    protected:
      std::vector<std::string> sample_ids_;
      std::vector<std::uint64_t> subset_map_;
      std::vector<std::pair<std::string, std::string>> headers_;
      std::vector<std::string> metadata_fields_;
      std::vector<std::size_t> sort_mapping_;
      std::vector<std::size_t> prev_sort_mapping_;
      std::vector<float> temp_gt_vector_;
      std::string file_path_;
      std::uint64_t subset_size_;
      std::unique_ptr<std::istream> input_stream_;
      fmt file_data_format_;
      fmt requested_data_format_;
      std::uint32_t ploidy_ = 0;
      std::array<std::uint8_t, 16> uuid_;
    };
    //################################################################//

    //################################################################//
    class reader : public reader_base
    {
    public:
      using reader_base::reader_base;

      template <typename T>
      reader& operator>>(variant<T>& destination)
      {
        return this->read(destination, destination.data());
      }

      template <typename T>
      reader& read(site_info& annotations, T& destination)
      {
        this->read_variant_details(annotations);
        this->read_genotypes(annotations, destination);
        return *this;
      }

      template <typename Pred, typename T>
      reader& read_if(Pred fn, site_info& annotations, T& destination)
      {
        while (good())
        {
          this->read_variant_details(annotations);
          this->read_genotypes(annotations, destination);
          if (fn(annotations))
            break;
        }
        return *this;
      }
    };

    class indexed_reader : public reader_base
    {
    public:
      template <typename T>
      indexed_reader(const std::string& file_path, const std::string& index_file_path, const region& reg, bounding_point bound_type, T data_format)  :
        reader_base(file_path, data_format),
        index_(index_file_path.size() ? index_file_path : file_path + ".s1r"),
        query_(index_.create_query(reg)),
        i_(query_.begin()),
        reg_(reg),
        bounding_type_(bound_type),
        current_offset_in_block_(0),
        total_in_block_(0)
      {
        if (!index_.good())
          this->input_stream_->setstate(std::ios::badbit);
      }

      indexed_reader(const std::string& file_path, const region& reg, savvy::fmt data_format)  :
        indexed_reader(file_path, std::string(""), reg, bounding_point::beg, data_format)
      {
      }

      indexed_reader(const std::string& file_path, const std::string& index_file_path, const region& reg, savvy::fmt data_format)  :
        indexed_reader(file_path, index_file_path, reg, bounding_point::beg, data_format)
      {
      }

      indexed_reader(const std::string& file_path, const region& reg, bounding_point bounding_type, savvy::fmt data_format)  :
        indexed_reader(file_path, std::string(""), reg, bounding_type, data_format)
      {
      }

      std::vector<std::string> chromosomes() const
      {
        return index_.tree_names();
      }

      template <typename T>
      indexed_reader& operator>>(variant<T>& destination)
      {
        return this->read(destination, destination.data());
      }

      template <typename T>
      indexed_reader& read(site_info& annotations, T& destination)
      {
        while (this->good())
        {
          if (current_offset_in_block_ >= total_in_block_)
          {
            if (i_ == query_.end())
              this->input_stream_->setstate(std::ios::eofbit);
            else
            {
              total_in_block_ = std::uint32_t(0x000000000000FFFF & i_->value()) + 1;
              current_offset_in_block_ = 0;
              this->input_stream_->seekg(std::streampos((i_->value() >> 16) & 0x0000FFFFFFFFFFFF));
              ++i_;
            }
          }

          this->read_variant_details(annotations);
          if (!this->good())
          {
            if (current_offset_in_block_ < total_in_block_)
            {
              assert(!"Truncated block");
              this->input_stream_->setstate(std::ios::badbit);
            }
          }
          else
          {
            ++current_offset_in_block_;
            if (region_compare(bounding_type_, annotations, reg_))
            {
              this->read_genotypes(annotations, destination);
              break;
            }
            else
            {
              this->discard_genotypes();
            }
          }
        }
        return *this;
      }

      template <typename Pred, typename T>
      indexed_reader& read_if(Pred fn, site_info& annotations, T& destination)
      {
        while (this->good())
        {
          read(annotations, destination);
          if (fn(annotations))
            break;
        }

        return *this;
      }

      void reset_region(const region& reg)
      {
        current_offset_in_block_ = 0;
        total_in_block_ = 0;
        reg_ = reg;
        this->input_stream_->clear();
        query_ = index_.create_query(reg);
        i_ = query_.begin();
        if (!index_.good())
          this->input_stream_->setstate(std::ios::badbit);
      }
    private:
      s1r::reader index_;
      s1r::reader::query query_;
      s1r::reader::query::iterator i_;
      region reg_; //TODO: make this a default template argument when vector type is also a reader template.
      bounding_point bounding_type_;
      std::uint32_t current_offset_in_block_;
      std::uint32_t total_in_block_;
    };
    //################################################################//

    class writer
    {
    public:
      struct options
      {
        std::int8_t compression_level;
        std::uint16_t block_size;
        std::string index_path;
        options() :
          compression_level(3),
          block_size(2048)
        {
        }
      };

      template <typename RandAccessStringIterator, typename RandAccessKVPIterator>
      writer(const std::string& file_path, RandAccessStringIterator samples_beg, RandAccessStringIterator samples_end, RandAccessKVPIterator headers_beg, RandAccessKVPIterator headers_end, fmt data_format) :
        writer(file_path, options(), samples_beg, samples_end, headers_beg, headers_end, data_format)
      {
      }

      template <typename RandAccessStringIterator, typename RandAccessKVPIterator>
      writer(const std::string& file_path, const options& opts, RandAccessStringIterator samples_beg, RandAccessStringIterator samples_end, RandAccessKVPIterator headers_beg, RandAccessKVPIterator headers_end, fmt data_format) :
        rng_(std::chrono::high_resolution_clock::now().time_since_epoch().count() ^ std::clock() ^ (std::uint64_t)this),
        output_buf_(create_out_streambuf(file_path, opts.compression_level)), //opts.compression == compression_type::zstd ? std::unique_ptr<std::streambuf>(new shrinkwrap::zstd::obuf(file_path)) : std::unique_ptr<std::streambuf>(new std::filebuf(file_path, std::ios::binary))),
        output_stream_(output_buf_.get()),
        samples_(samples_beg, samples_end),
        file_path_(file_path),
        uuid_(::savvy::detail::gen_uuid(rng_)),
        index_file_(opts.index_path.size() ? ::savvy::detail::make_unique<s1r::writer>(opts.index_path, uuid_) : nullptr),
        current_block_min_(std::numeric_limits<std::uint32_t>::max()),
        current_block_max_(0),
        allele_count_(0),
        record_count_(0),
        record_count_in_block_(0),
        block_size_(opts.block_size),
        data_format_(data_format)
      {
          headers_.resize(std::distance(headers_beg, headers_end) + 2);
          auto copy_res = std::copy_if(headers_beg, headers_end, headers_.begin(), [](const std::pair<std::string, std::string>& kvp) { return kvp.first != "FORMAT" && kvp.first != "fileformat" && (kvp.first != "INFO" || (parse_header_sub_field(kvp.second, "ID") != "BWT_RESET" && parse_header_sub_field(kvp.second, "ID") != "BWT_SORT")); });
          (*copy_res) = {"INFO", "<ID=BWT_RESET,Description=\"Indicates when BWT sorting has been reset\">"};
          ++copy_res;
          (*copy_res) = {"INFO", "<ID=BWT_SORT,Description=\"Indicates when BWT sorting has been applied to a variant\">"};
          ++copy_res;
          headers_.erase(copy_res, headers_.end());
      }


      template <typename RandAccessStringIterator>
      writer(const std::string& file_path, RandAccessStringIterator samples_beg, RandAccessStringIterator samples_end, options opts = options()) :
        writer(file_path, std::forward<RandAccessStringIterator>(samples_beg), std::forward<RandAccessStringIterator>(samples_end), empty_string_pair_array.end(), empty_string_pair_array.end(), opts)
      {

      }

      ~writer()
      {
        // TODO: This is only a temp solution.
        if (index_file_)
        {
          if (record_count_in_block_)
          {
            auto file_pos = std::uint64_t(output_stream_.tellp());
            if (record_count_in_block_ > 0x10000) // Max records per block: 64*1024
            {
              assert(!"Too many records in zstd frame to be indexed!");
            }

            if (file_pos > 0x0000FFFFFFFFFFFF) // Max file size: 256 TiB
            {
              assert(!"File size to large to be indexed!");
            }

            s1r::entry e(current_block_min_, current_block_max_, (file_pos << 16) | std::uint16_t(record_count_in_block_ - 1));
            index_file_->write(current_chromosome_, e);
          }
        }
      }

      void write_header(std::int32_t ploidy)
      {
        if (ploidy_ == 0 && ploidy > 0 && good())
        {
          ploidy_ = ploidy;

          sort_mapping_.resize(ploidy_ * samples_.size());
          for (std::size_t i = 0; i < sort_mapping_.size(); ++i)
            sort_mapping_[i] = i;
          prev_sort_mapping_.resize(sort_mapping_.size());

          std::string version_string("sav\x00\x01\x00\x00", 7);
          output_stream_.write(version_string.data(), version_string.size());

          output_stream_.write((char*)uuid_.data(), uuid_.size());

          std::ostreambuf_iterator<char> out_it(output_stream_);


          // TODO: Handle unsupported formats.
          std::string fmt_str;
          if (data_format_ == fmt::hds)
            fmt_str = "<ID=HDS,Type=Float,Number=" + std::to_string(ploidy_) + ",Description=\"Haplotype dosages\">";
          else
            fmt_str = "<ID=GT,Type=Integer,Number=" + std::to_string(ploidy_) + ",Description=\"Genotype\">";
          headers_.push_back(std::make_pair(std::string("FORMAT"), fmt_str));

          std::unordered_set<std::string> unique_info_fields;

          varint_encode(headers_.size(), out_it);
          for (auto it = headers_.begin(); it != headers_.end(); ++it)
          {
            std::size_t str_sz = get_string_size(it->first);
            varint_encode(str_sz, out_it);
            if (str_sz)
            {
              output_stream_.write(it->first.data(), str_sz);

              str_sz = get_string_size(it->second);
              varint_encode(str_sz, out_it);
              if (str_sz)
                output_stream_.write(it->second.data(), str_sz);
            }

            if (it->first == "INFO")
            {
              std::string info_id = parse_header_sub_field(it->second, "ID");
              if (unique_info_fields.emplace(info_id).second)
                this->property_fields_.emplace_back(info_id);
            }
          }

          varint_encode(samples_.size(), out_it);
          for (auto it = samples_.begin(); it != samples_.end(); ++it)
          {
            std::size_t str_sz = it->size();
            varint_encode(str_sz, out_it);
            if (str_sz)
              output_stream_.write(&(*it)[0], str_sz);
          }
        }
      }

      template <typename T>
      writer& operator<<(const savvy::variant<T>& v)
      {
        write(v, v.data());
        return *this;
      }

//#define NO_LEB128 1
#ifdef NO_LEB128
      template <typename T>
      void write(const allele_vector<T>& m)
      {
        const typename T::value_type ref_value = typename T::value_type();
        //std::ostreambuf_iterator<char> os_it(output_stream_.rdbuf());
        std::uint64_t sz = m.locus();

        output_stream_.write((char*)&sz, 8); //varint_encode(m.locus(), os_it);

        sz = (m.ref().size() << 48);
        output_stream_.write((char*)&sz, 2); //varint_encode(m.ref().size(), os_it);
        if (m.ref().size())
          output_stream_.write(m.ref().data(), m.ref().size()); //std::copy(m.ref().begin(), m.ref().end(), os_it);
        //os.write(&source.ref_[0], source.ref_.size());

        sz = (m.alt().size() << 48);
        output_stream_.write((char*)&sz, 2); //varint_encode(m.ref().size(), os_it);
        if (m.alt().size())
          output_stream_.write(m.alt().data(), m.alt().size()); //std::copy(m.ref().begin(), m.ref().end(), os_it);
        //os.write(&source.ref_[0], source.ref_.size());

        for (const std::string& key : property_fields_)
        {
          std::string value(m.prop(key));
          sz = (m.ref().size() << 48);
          output_stream_.write((char*)&sz, 2); //varint_encode(m.ref().size(), os_it);
          if (value.size())
            output_stream_.write(value.data(), value.size()); //std::copy(m.ref().begin(), m.ref().end(), os_it);
          //os.write(&source.ref_[0], source.ref_.size());
        }

        struct sparse_geno
        {
          std::uint32_t v: 1, offset: 31;
        };

        std::uint64_t non_zero_count =  m.size() - static_cast<std::size_t>(std::count(m.begin(), m.end(), ref_value));
        output_stream_.write((char*)&non_zero_count, 8);//varint_encode(non_zero_count, os_it);

        std::vector<sparse_geno> tmp(non_zero_count);

        std::uint64_t last_pos = 0;
        auto beg = m.begin();
        std::size_t non_ref_counter = 0;
        for (auto it = beg; it != m.end(); ++it)
        {
          if (*it != ref_value)
          {
            std::uint64_t dist = static_cast<std::uint64_t>(std::distance(beg, it));
            std::uint64_t offset = dist - last_pos;
            last_pos = dist + 1;
            tmp[non_ref_counter].v = (std::isnan(*it)  ? std::uint8_t(0x80) : std::uint8_t(0x00));
            tmp[non_ref_counter].offset = offset;
            ++non_ref_counter;
          }
        }
        output_stream_.write((char*)tmp.data(), tmp.size() * 4);
      }
#else
      template <typename VecT>
      void write(const site_info& annotations, const VecT& data)
      {
        if (this->good())
        {
          if (data.size() % samples_.size() != 0)
          {
            output_stream_.setstate(std::ios::failbit);
          }
          else
          {
            if (ploidy_ == 0)
            {
              write_header(std::uint32_t((data.size() / samples_.size()) & 0xFFFFFFFF));
            }

            if (data.size() / samples_.size() != ploidy_)
            {
              output_stream_.setstate(std::ios::failbit);
            }
            else
            {
              // 1024*1024 non-ref GTs or 64*1024 records
              //if (allele_count_ >= 0x100000 || (record_count_ % 0x10000) == 0 || annotations.chromosome() != current_chromosome_)
              bool flushed = false;
              if (block_size_ != 0 && ((record_count_ % block_size_) == 0 || annotations.chromosome() != current_chromosome_))
              {
                flushed = true;
                if (index_file_ && record_count_in_block_)
                {
                  auto file_pos = std::uint64_t(output_stream_.tellp());
                  if (record_count_in_block_ > 0x10000) // Max records per block: 64*1024
                  {
                    assert(!"Too many records in zstd frame to be indexed!");
                    output_stream_.setstate(std::ios::badbit);
                  }

                  if (file_pos > 0x0000FFFFFFFFFFFF) // Max file size: 256 TiB
                  {
                    assert(!"File size to large to be indexed!");
                    output_stream_.setstate(std::ios::badbit);
                  }

                  s1r::entry e(current_block_min_, current_block_max_, (file_pos << 16) | std::uint16_t(record_count_in_block_ - 1));
                  index_file_->write(current_chromosome_, e);
                }
                output_stream_.flush();

                for (std::size_t i = 0; i < sort_mapping_.size(); ++i)
                  sort_mapping_[i] = i;

                allele_count_ = 0;
                current_chromosome_ = annotations.chromosome();
                record_count_in_block_ = 0;
                current_block_min_ = std::numeric_limits<std::uint32_t>::max();
                current_block_max_ = 0;
              }

              std::ostreambuf_iterator<char> os_it(output_stream_.rdbuf());

              varint_encode(annotations.chromosome().size(), os_it);
              std::copy(annotations.chromosome().begin(), annotations.chromosome().end(), os_it);

              varint_encode(annotations.position(), os_it);

              varint_encode(annotations.ref().size(), os_it);
              if (annotations.ref().size())
                std::copy(annotations.ref().begin(), annotations.ref().end(), os_it);
              //os.write(&source.ref_[0], source.ref_.size());

              varint_encode(annotations.alt().size(), os_it);
              if (annotations.alt().size())
                std::copy(annotations.alt().begin(), annotations.alt().end(), os_it);
              //os.write(&source.alt_[0], source.alt_.size());

              std::uint64_t non_zero_count = (data_format_ == fmt::hds ? get_non_zero_hds_count(data) : get_non_zero_count(data));

              bool apply_sort = data_format_ != fmt::hds && non_zero_count > (samples_.size() * ploidy_ * sort_af_threshold_);

              for (const std::string& key : property_fields_)
              {
                std::string value(annotations.prop(key));
                if (flushed && key == "BWT_RESET")
                  value = "1";
                if (apply_sort && key == "BWT_SORT")
                  value = "1";
                varint_encode(value.size(), os_it);
                if (value.size())
                  std::copy(value.begin(), value.end(), os_it);
              }

              allele_count_ += non_zero_count;
              varint_encode(non_zero_count, os_it);

              if (data_format_ == fmt::hds)
              {
                serialize_alleles<7>(data, os_it); //write_hap_dosages(data);
              }
              else
              {
                if (apply_sort)
                  serialize_alleles_sorted<1>(data, non_zero_count, os_it);
                else
                  serialize_alleles<1>(data, os_it); //write_alleles(data);
              }

              current_block_min_ = std::min(current_block_min_, std::uint32_t(annotations.position()));
              current_block_max_ = std::max(current_block_max_, std::uint32_t(annotations.position() + std::max(annotations.ref().size(), annotations.alt().size())) - 1);
              ++record_count_in_block_;
              ++record_count_;
            }
          }
        }
      }
#endif
      explicit operator bool() const { return good(); }
      bool good() const { return output_stream_.good() && (!index_file_ || index_file_->good()); }
      bool fail() const { return output_stream_.fail(); }
      bool bad() const { return output_stream_.bad(); }
      bool eof() const { return output_stream_.eof(); }

      static bool create_index(const std::string& input_file_path, std::string output_file_path = "");
    protected:
      template <typename T>
      static std::size_t get_string_size(T str);

      static std::filebuf* create_std_filebuf(const std::string& file_path, std::ios::openmode mode)
      {
        std::filebuf* ret = new std::filebuf();
        ret->open(file_path.c_str(), mode);
        return ret;
      }

      static std::unique_ptr<std::streambuf> create_out_streambuf(const std::string& file_path, std::int8_t compression_level);


      template <std::size_t BitWidth, typename T, typename OutIt>
      void serialize_alleles_sorted(const std::vector<T>& m, std::size_t non_zero_size, OutIt os_it)
      {
        std::swap(prev_sort_mapping_, sort_mapping_);

        std::size_t sort_cnt = 0;
        std::size_t zero_sort_cnt = non_zero_size;
        for (std::size_t i = 0; i < prev_sort_mapping_.size(); ++i)
        {
          if (m[prev_sort_mapping_[i]] != 0.f)
            sort_mapping_[sort_cnt++] = prev_sort_mapping_[i];
          else
            sort_mapping_[zero_sort_cnt++] = prev_sort_mapping_[i];
        }

//        for (std::size_t i = 0; i < prev_sort_mapping_.size(); ++i)
//        {
//          if (m[prev_sort_mapping_[i]] == 0.f)
//            sort_mapping_[sort_cnt++] = prev_sort_mapping_[i];
//        }


        std::uint64_t last_pos = 0;

        for (std::size_t i = 0; i < prev_sort_mapping_.size(); ++i)
        {
          std::int8_t signed_allele = detail::allele_encoder<BitWidth>::encode(m[prev_sort_mapping_[i]]);
          if (signed_allele >= 0)
          {
            std::uint64_t dist = static_cast<std::uint64_t>(i);
            std::uint64_t offset = dist - last_pos;
            last_pos = dist + 1;
            prefixed_varint<BitWidth>::encode((std::uint8_t)(signed_allele), offset, os_it);
          }
        }
      }

      template <std::size_t BitWidth, typename T, typename OutIt>
      void serialize_alleles_sorted(const savvy::compressed_vector<T>& m, std::size_t non_zero_size, OutIt os_it)
      {
        // TODO: use temp dense vector.
        std::cerr << "Cannot use compressed vector when writing bwt sorted sav file." << std::endl;
        output_stream_.setstate(std::ios::failbit);
      }

      template <std::size_t BitWidth, typename T, typename OutIt>
      static void serialize_alleles(const std::vector<T>& m, OutIt os_it)
      {
        std::uint64_t last_pos = 0;
        const auto beg = m.begin();
        for (auto it = beg; it != m.end(); ++it)
        {
          std::int8_t signed_allele = detail::allele_encoder<BitWidth>::encode(*it);
          if (signed_allele >= 0)
          {
            std::uint64_t dist = static_cast<std::uint64_t>(std::distance(beg, it));
            std::uint64_t offset = dist - last_pos;
            last_pos = dist + 1;
            prefixed_varint<BitWidth>::encode((std::uint8_t)(signed_allele), offset, os_it);
          }
        }
      }

      template <std::size_t BitWidth, typename T, typename OutIt>
      static void serialize_alleles(const savvy::compressed_vector<T>& m, OutIt os_it)
      {
        std::uint64_t last_pos = 0;
        auto end = m.end();
        for (auto it = m.begin(); it != end; ++it)
        {
          std::int8_t signed_allele = detail::allele_encoder<BitWidth>::encode(*it);
          if (signed_allele >= 0)
          {
            std::uint64_t dist = it.offset();
            std::uint64_t offset = dist - last_pos;
            last_pos = dist + 1;
            prefixed_varint<BitWidth>::encode((std::uint8_t)(signed_allele), offset, os_it);
          }
        }
      }

      template <typename T>
      std::uint64_t get_non_zero_count(const T& m)
      {
        const typename T::value_type ref_value = typename T::value_type();
        return m.size() - static_cast<std::size_t>(std::count(m.begin(), m.end(), ref_value));
      }

      template <typename T>
      std::uint64_t get_non_zero_hds_count(const T& m)
      {
        std::uint64_t ret = 0;
        for (auto it = m.begin(); it != m.end(); ++it)
        {
          if (detail::allele_encoder<7>::encode(*it) >= 0)
            ++ret;
        }
        return ret;
      }

      template <typename T>
      void write_alleles(const std::vector<T>& m, std::size_t sort_ac_threshold)
      {
        const T ref_value = T();

        std::ostreambuf_iterator<char> os_it(output_stream_.rdbuf());

        std::uint64_t non_zero_count =  m.size() - static_cast<std::size_t>(std::count(m.begin(), m.end(), ref_value));
        allele_count_ += non_zero_count;
        varint_encode(non_zero_count, os_it);

        if (non_zero_count > sort_ac_threshold)
          serialize_alleles_sorted<1>(m, non_zero_count, os_it);
        else
          serialize_alleles<1>(m, os_it);
      }

      template <typename T>
      void write_alleles(const savvy::compressed_vector<T>& m, std::size_t sort_ac_threshold) // TODO: see what is using this method
      {
        const T ref_value = T();

        std::ostreambuf_iterator<char> os_it(output_stream_.rdbuf());

        std::uint64_t non_zero_count =  m.non_zero_size() - static_cast<std::size_t>(std::count(m.begin(), m.end(), ref_value));
        allele_count_ += non_zero_count;
        varint_encode(m.non_zero_size(), os_it);

        serialize_alleles<1>(m, os_it);
      }

      template <typename T>
      void write_hap_dosages(const std::vector<T>& m)
      {
        std::ostreambuf_iterator<char> os_it(output_stream_.rdbuf());

        std::uint64_t non_zero_count = 0;
        for (auto it = m.begin(); it != m.end(); ++it)
        {
          if (detail::allele_encoder<7>::encode(*it) >= 0)
            ++non_zero_count;
        }

        allele_count_ += non_zero_count;
        varint_encode(non_zero_count, os_it);

        serialize_alleles<7>(m, os_it);
      }

      template <typename T>
      void write_hap_dosages(const savvy::compressed_vector<T>& m)
      {
        std::ostreambuf_iterator<char> os_it(output_stream_.rdbuf());

        std::uint64_t non_zero_count = 0;
        for (auto it = m.begin(); it != m.end(); ++it)
        {
          if (detail::allele_encoder<7>::encode(*it) >= 0)
            ++non_zero_count;
        }

        allele_count_ += non_zero_count;
        varint_encode(non_zero_count, os_it);

        serialize_alleles<7>(m, os_it);
      }

//      template <typename T>
//      void write_probs(const std::vector<T>& m)
//      {
//        const T ref_value = T();
//
//        std::ostreambuf_iterator<char> os_it(output_stream_.rdbuf());
//
//        std::uint32_t ploidy = std::uint32_t((m.size() / sample_size_) & 0xFFFFFFFF) - 1;
//        std::uint32_t stride = ploidy + 1;
//
//        // TODO: check modulus and set error if needed.
//        varint_encode(ploidy, os_it);
//
//        auto beg = m.begin();
//        std::uint64_t non_zero_count = 0;
//        std::size_t c = 0;
//        for (auto it = m.begin(); it != m.end(); ++it,++c)
//        {
//          if (c % stride != 0)
//          {
//            if (allele_encoder<7>::encode(*it) >= 0)
//              ++non_zero_count;
//          }
//        }
//
//
//        allele_count_ += non_zero_count;
//        varint_encode(non_zero_count, os_it);
//        std::uint64_t last_pos = 0;
//        c = 0;
//        for (auto it = beg; it != m.end(); ++it,++c)
//        {
//          if (c % stride != 0)
//          {
//            //std::int8_t signed_allele = std::round((std::isnan(*it) ? T::value_type(0.5) : *it) * type_multiplier) - T::value_type(1);
//            std::int8_t signed_allele = allele_encoder<7>::encode(*it);
//            if (signed_allele >= 0)
//            {
//              std::uint64_t dist = static_cast<std::uint64_t>(std::distance(beg, it));
//              std::uint64_t offset = dist - last_pos;
//              last_pos = dist + 1;
//              prefixed_varint<7>::encode((std::uint8_t)(signed_allele), offset, os_it);
//            }
//          }
//        }
//      }
    private:
      static const std::array<std::string, 0> empty_string_array;
      static const std::array<std::pair<std::string, std::string>, 0> empty_string_pair_array;
    protected:
      std::mt19937_64 rng_;
      std::unique_ptr<std::streambuf> output_buf_;
      std::ostream output_stream_;
      std::vector<std::pair<std::string, std::string>> headers_;
      std::vector<std::string> property_fields_;
      std::vector<std::string> samples_;
      std::string file_path_;
      std::array<std::uint8_t, 16> uuid_;
      std::unique_ptr<s1r::writer> index_file_;
      std::string current_chromosome_;
      std::uint32_t current_block_min_;
      std::uint32_t current_block_max_;
      std::uint32_t metadata_fields_cnt_;
      std::size_t allele_count_;
      std::size_t record_count_;
      std::size_t record_count_in_block_;
      std::uint16_t block_size_;
      fmt data_format_;
      std::int32_t ploidy_ = 0;
      std::vector<std::size_t> sort_mapping_;
      std::vector<std::size_t> prev_sort_mapping_;
      float sort_af_threshold_ = 0.0001;
    };


    template <>
    template <typename T>
    inline std::tuple<T, std::uint64_t> detail::allele_decoder<0>::decode(std::istreambuf_iterator<char>& in_it, const std::istreambuf_iterator<char>& end_it, const T& missing_value)
    {
      std::tuple<T, std::uint64_t> ret{T(1), 0};
      in_it = varint_decode(in_it, end_it, std::get<1>(ret));
      return ret;
    }

    template<>
    template <typename T>
    inline std::tuple<T, std::uint64_t> detail::allele_decoder<1>::decode(std::istreambuf_iterator<char>& in_it, const std::istreambuf_iterator<char>& end_it, const T& missing_value)
    {
      std::tuple<T, std::uint64_t> ret;
      std::uint8_t allele;
      in_it = prefixed_varint<1>::decode(in_it, end_it, allele, std::get<1>(ret));
      std::get<0>(ret) = (allele ? T(1) : missing_value);
      return ret;
    }

    template<std::uint8_t BitWidth>
    template <typename T>
    inline std::tuple<T, std::uint64_t> detail::allele_decoder<BitWidth>::decode(std::istreambuf_iterator<char>& in_it, const std::istreambuf_iterator<char>& end_it, const T& missing_value)
    {
      std::tuple<T, std::uint64_t> ret;
      std::uint8_t allele;
      in_it = prefixed_varint<BitWidth>::decode(in_it, end_it, allele, std::get<1>(ret));
      std::get<0>(ret) = (static_cast<T>(allele) + T(1)) / denom;
      return ret;
    }

    template<>
    template <typename T>
    inline void detail::allele_encoder<0>::encode(const T& allele, std::uint64_t offset, std::ostreambuf_iterator<char>& os_it)
    {
      varint_encode(offset, os_it);
    }

    template<>
    template <typename T>
    inline void detail::allele_encoder<1>::encode(const T& allele, std::uint64_t offset, std::ostreambuf_iterator<char>& os_it)
    {
      prefixed_varint<1>::encode(std::uint8_t(std::isnan(allele) ? 0 : 1), offset, os_it);
    }

    template<std::uint8_t ByteWidth>
    template <typename T>
    inline void detail::allele_encoder<ByteWidth>::encode(const T& allele, std::uint64_t offset, std::ostreambuf_iterator<char>& os_it)
    {
      prefixed_varint<ByteWidth>::encode(std::uint8_t(std::round((std::isnan(allele) ? T(0.5) : allele) * multiplier) - T(1)), offset, os_it);
    }

    template<>
    template <typename T>
    inline std::int8_t detail::allele_encoder<0>::encode(const T& allele)
    {
      return -1;
    }

    template<>
    template <typename T>
    inline std::int8_t detail::allele_encoder<1>::encode(const T& allele)
    {
      return std::int8_t(std::isnan(allele) ? 0 : (allele == T() ? -1 : 1));
    }

    template<std::uint8_t ByteWidth>
    template <typename T>
    inline std::int8_t detail::allele_encoder<ByteWidth>::encode(const T& allele)
    {
      return std::int8_t(std::round((std::isnan(allele) ? T(0.5) : allele) * multiplier) - T(1));
    }


    template <typename T>
    std::size_t writer::get_string_size(T str)
    {
      return str.size();
    }

    template <>
    inline std::size_t writer::get_string_size<const char*>(const char* str)
    {
      return std::strlen(str);
    }
  }
}

#endif //LIBSAVVY_SAV_READER_HPP<|MERGE_RESOLUTION|>--- conflicted
+++ resolved
@@ -487,15 +487,6 @@
               }
             }
 
-<<<<<<< HEAD
-
-            annotations.prop("AC", std::to_string(ac));
-            annotations.prop("AN", std::to_string(an));
-            if (an)
-              annotations.prop("AF", std::to_string(static_cast<float>(ac) / static_cast<float>(an)));
-
-=======
->>>>>>> 863c4a31
             if (input_stream_->get() == std::char_traits<char>::eof())
             {
               assert(!"Truncated file");
